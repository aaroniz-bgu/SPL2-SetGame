--- conflicted
+++ resolved
@@ -111,7 +111,6 @@
         this.state = PlayerState.PLAY;
 
         while (!terminate) {
-<<<<<<< HEAD
             switch(state) {
                 case PLAY:
                     // DO NOTHING
@@ -142,12 +141,6 @@
                             "Player " + playerThread.getName() + "  entered illegal state");
                     break;
             }
-
-=======
-            // TODO implement main player loop
-
-            // if(!human)
->>>>>>> b216320d
         }
         if (!human) try { aiThread.join(); } catch (InterruptedException ignored) {}
         env.logger.info("thread " + Thread.currentThread().getName() + " terminated.");
@@ -167,17 +160,9 @@
             int maxSlot = env.config.columns * env.config.rows;
 
             while (!terminate) {
-<<<<<<< HEAD
                 // TODO
                 // keyPressed(random.nextInt(maxSlot));
                 // WHY DO WE NEED THAT?
-=======
-                // TODO implement player key press simulator
-                // Simulate key presses using the InputManager object.
-                // Randomly generate key presses and add them to the queue of key presses.
-                // Consider avoiding to simulate press of the same key was pressed last time.
-                // If 3, and haven't cleared them, randomly clear one token.
->>>>>>> b216320d
                 try {
                     synchronized (this) { wait(); }
                 } catch (InterruptedException ignored) { }
@@ -191,17 +176,12 @@
      * Called when the game should be terminated.
      */
     public void terminate() {
-<<<<<<< HEAD
         env.logger.info("Terminating " + playerThread.getName() + "...");
         terminate = true;
         playerThread.interrupt();
         if(!human) aiThread.interrupt();
         // TODO implement ? IS DONE ?
         // Join with main thread?
-=======
-        // TODO implement
-        // Join with main thread
->>>>>>> b216320d
     }
 
     /**
@@ -210,7 +190,6 @@
      * @param slot - the slot corresponding to the key pressed.
      */
     public void keyPressed(int slot) {
-<<<<<<< HEAD
         // Ignore presses if player is frozen.
         synchronized (queue) {
             if (state == PlayerState.PLAY) {
@@ -251,12 +230,6 @@
         synchronized (queue) {
             queue.remove(slot);
         }
-=======
-        // TODO implement
-        // Change the state of the slot the player chose in the table.
-        // Consider adding a counter of how many keys are pressed atm, this counter will be updated when
-        // point are called.
->>>>>>> b216320d
     }
 
     /**
@@ -266,7 +239,6 @@
      * @post - the player's score is updated in the ui.
      */
     public void point() {
-<<<<<<< HEAD
         // Change player state to freeze, and give him a point.
         state = PlayerState.POINT_FREEZE;
         // Since player thread waits for decision.
@@ -274,11 +246,6 @@
         // This part is just for demonstration in the unit tests
         int ignored = table.countCards();
         // This is already increments the score.
-=======
-        // TODO implement
-        // notify since we're waiting to know if we we're granted points
-        int ignored = table.countCards(); // this part is just for demonstration in the unit tests
->>>>>>> b216320d
         env.ui.setScore(id, ++score);
     }
 
@@ -286,14 +253,9 @@
      * Penalize a player and perform other related actions.
      */
     public void penalty() {
-<<<<<<< HEAD
         // Change the player state to freeze, and wake him up since decision was accepted.
         state = PlayerState.PENALTY_FREEZE;
         notifyAll();
-=======
-        // TODO implement
-        // notify since we're waiting to know if we we're penalized
->>>>>>> b216320d
     }
 
     public int score() {
