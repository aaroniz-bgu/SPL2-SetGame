--- conflicted
+++ resolved
@@ -2,10 +2,8 @@
 
 import bguspl.set.Env;
 
-<<<<<<< HEAD
+
 import java.util.LinkedList;
-=======
->>>>>>> e779a992
 import java.util.Queue;
 import java.util.Random;
 
@@ -98,11 +96,7 @@
         this.id = id;
         this.human = human;
         this.dealer = dealer;
-<<<<<<< HEAD
         this.queue = new LinkedList<>();
-=======
-        this.queue = null; // FIXME
->>>>>>> e779a992
         this.state = null;
     }
 
@@ -168,7 +162,6 @@
             int maxSlot = env.config.columns * env.config.rows;
 
             while (!terminate) {
-<<<<<<< HEAD
                 if(state==PlayerState.PLAY)
                     synchronized (queue) {
                         if(queue.size() < MAX_KEY_PRESSES) {
@@ -183,14 +176,6 @@
 //                try {
 //                    synchronized (this) { wait(); }
 //                } catch (InterruptedException ignored) { }
-=======
-                // TODO
-                // keyPressed(random.nextInt(maxSlot));
-                // WHY DO WE NEED THAT?
-                try {
-                    synchronized (this) { wait(); }
-                } catch (InterruptedException ignored) { }
->>>>>>> e779a992
             }
             env.logger.info("thread " + Thread.currentThread().getName() + " terminated.");
         }, "computer-" + id);
@@ -205,11 +190,6 @@
         terminate = true;
         playerThread.interrupt();
         if(!human) aiThread.interrupt();
-<<<<<<< HEAD
-=======
-        // TODO implement ? IS DONE ?
-        // Join with main thread?
->>>>>>> e779a992
     }
 
     /**
@@ -241,10 +221,7 @@
                         // Requesting the dealer to set the player's state.
                         dealer.requestSet(this, queue);
                         playerThread.wait();
-<<<<<<< HEAD
                         if(!human) aiThread.wait();
-=======
->>>>>>> e779a992
                     } catch (InterruptedException e) {
                         env.logger.warning(playerThread.getName()
                                 + " was interrupted, during waiting to the dealer.");
@@ -274,13 +251,9 @@
         // Change player state to freeze, and give him a point.
         state = PlayerState.POINT_FREEZE;
         // Since player thread waits for decision.
-<<<<<<< HEAD
         synchronized (this) {
             notifyAll();
         }
-=======
-        notifyAll();
->>>>>>> e779a992
         // This part is just for demonstration in the unit tests
         int ignored = table.countCards();
         // This is already increments the score.
@@ -293,13 +266,9 @@
     public void penalty() {
         // Change the player state to freeze, and wake him up since decision was accepted.
         state = PlayerState.PENALTY_FREEZE;
-<<<<<<< HEAD
         synchronized (this) {
             notifyAll();
         }
-=======
-        notifyAll();
->>>>>>> e779a992
     }
 
     public int score() {
